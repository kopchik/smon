from subprocess import check_output, CalledProcessError
from threading import Thread, Lock, Timer
<<<<<<< HEAD
from queue import Queue, PriorityQueue
from useful.log import Log, logfilter
=======
from queue import Queue, PriorityQueue, Empty
from useful.log import Log, set_global_level
>>>>>>> bd09f2ff
from collections import deque
import shlex
import time

<<<<<<< HEAD
__version__ = 1.4
logfilter.default = True
=======
__version__ = 1.7
set_global_level("info")
>>>>>>> bd09f2ff
OK = True
ERR = False


def run_cmd(cmd):
  if isinstance(cmd, str):
    cmd = shlex.split(cmd)
  try:
    r = check_output(cmd)
    return OK, r.decode()
  except CalledProcessError as err:
    return ERR, err.output.decode()


class TimerCanceled(Exception):
  """Fired in .join() when MyTimer is aborted by .cancel"""


assert not hasattr(Timer, "canceled"),  \
    "Do not want to override attribute, pick another name"
<<<<<<< HEAD
assert not hasattr(Timer, "interval"),  \
    "Do not want to override attribute, pick another name"


class MyTimer(Timer):
  """ A timer with the following enhancements:
      1. It keeps interval in .interval
=======
class MyTimer(Timer):
  """ Advanced timer. It support the following enhancements:
>>>>>>> bd09f2ff
      2. .join() raises TimerCanceled if timer was canceled
  """
  def __init__(self, t, f=lambda: True, **kwargs):
    super().__init__(t, f, **kwargs)
    self.canceled = False

  def cancel(self):
    super().cancel()
    self.canceled = True

  def join(self):
    super().join()
    if self.canceled:
      raise TimerCanceled


all_checks = []
class Checker:
  last_checked = None
  last_status = None, "<no checks were performed yet>"

<<<<<<< HEAD
  def __init__(self, interval=60, name="<no name>", descr=None):
    global all_checks
    all_checks.append(self)
    self.interval = interval
    self.name = name
    self.descr = descr
    self.statuses = deque(maxlen=10)
=======
  def __init__(self, interval=60, name="<no name>", descr=None, history=6):
    self.interval = interval
    self.name = name
    self.descr = descr
    self.statuses = deque(maxlen=history)
>>>>>>> bd09f2ff
    self.log = Log("checker %s" % self.__class__.__name__)

  def _check(self):
    if self.last_checked:
<<<<<<< HEAD
      delta = time.time() - self.last_checked
      if delta > (self.interval + 1):  # tolerate one second delay
        self.log.critical("behind schedule for %ss" % delta)
    self.last_status  =  self.check()
    self.last_checked = time.time()
=======
      delay = time.time() - self.last_checked - self.interval
      if delay > 0.5:
        self.log.critical("we are %.2fs behind the schedule (interval=%.2fs)" % (delay, self.interval))
    try:
      self.last_status  =  self.check()
    except Exception as err:
      self.last_status = ERR, err
>>>>>>> bd09f2ff
    self.statuses += [self.last_status]
    self.last_checked = time.time()
    return self.last_status

  def check(self):
    return ERR, "<this is a generic check>"

  def get_next_check(self):
    if not self.last_checked:
      self.log.debug("was never checked, requesting immediate check")
      return -1
    now = time.time()
    next_check = self.last_checked + self.interval
    if next_check < now:
      return now
    return next_check

  def __lt__(self, other):
<<<<<<< HEAD
    """ Dummy function to make instances orderable and comparable. Used by PriorityQueue. """
=======
    """ This is for PriorityQueue that requires added elements
        to support ordering
    """
>>>>>>> bd09f2ff
    return True


class CMDChecker(Checker):
  def __init__(self, cmd, **kwargs):
    super().__init__(**kwargs)
    self.cmd = cmd

  def check(self):
    st, out = run_cmd(self.cmd)
<<<<<<< HEAD
    return st, out if out else "(no output)"
=======
    return st, (out if out else "<no output>")
>>>>>>> bd09f2ff

  def __repr__(self):
    return '%s("%s")' % (self.__class__.__name__, self.cmd)


class Scheduler(Thread):
  """ Schedules and executes tasks using threaded workers. """
  def __init__(self, workers=5, histlen=10000):
    super().__init__(daemon=True)
<<<<<<< HEAD
    self.pending = PriorityQueue()
    self.ready = Queue()      # fired checks to be executed
    self.lock = Lock()        # lock queue manipulations
    self.timer = MyTimer(0)   # timer placeholder for .schedule() so it can call self.timer.cancel() during the first call
=======
    self.qlock = Lock()      # freeze scheduling of pending tasks
    self.queue  = PriorityQueue()
    self.outq = Queue()      # fired checks to be executed
    self.timer = MyTimer(0)  # timer placeholder for .schedule() so it can call self.timer.cancel() during the first time
>>>>>>> bd09f2ff
    self.log = Log("scheduler")
    self.history = deque(maxlen=histlen)  # keep track of the history
    for i in range(workers):
      worker = Worker(self)
      worker.start()

  def flush(self):
      """ Request immidiate check.  """
      self.queue.put((-1, None))  # -1 to ensure that this event will be served first
      self.recalculate()

  def _flush(self):
    """ flush the queue. To be called by self.run() """
    while True:
      try:
        _,c = self.queue.get(block=False)
        self.outq.put(c)
      except Empty:
        break

  def recalculate(self):
    """ recalculate timeouts (e.g., when new event was added) """
    with self.qlock:
      self.timer.cancel()  # trigger timeline recalculate

  def schedule(self, checker):
<<<<<<< HEAD
    t = checker.get_next_check()
    with self.lock:
      self.pending.put((t, checker))
      self.timer.cancel()  # trigger recalculate because this task may go before pending

  def run(self):
    while True:
      t, c = self.pending.get()
      with self.lock:
        now = time.time()
        self.timer = MyTimer(t-now)
      try:
=======
    time = checker.get_next_check()
    self.queue.put((time, checker))
    self.recalculate()

  def run(self):
    while True:
      with self.qlock:
        t,c = self.queue.get()
        if c == None:  # flush() was called
          self._flush()
          continue

        delta = t - time.time()
        self.timer = MyTimer(delta)
>>>>>>> bd09f2ff
        self.timer.start()

      try:
        self.log.debug("sleeping for %.2f" % delta)
        self.timer.join()
      except TimerCanceled:
<<<<<<< HEAD
        self.log.debug("new item scheduled, restarting scheduler (this is normal)")
        with self.lock:
          print(t,c)
          self.pending.put((t, c))
        continue
      self.ready.put(c)
=======
        self.log.debug("timer aborted, recalculating timeouts")
        self.queue.put((t,c))  # put back pending task
        continue  # restart loop

      self.outq.put(c)
>>>>>>> bd09f2ff


class Worker(Thread):
  """ Get tasks that are ready to run and execute them. """
  def __init__(self, scheduler):
    super().__init__(daemon=True)
    self.scheduler = scheduler
    self.log = Log("worker %s" % self.name)

  def run(self):
    queue = self.scheduler.ready
    schedule = self.scheduler.schedule
    history  = self.scheduler.history
    while True:
      c = queue.get()
      self.log.debug("running %s" % c)
      r, out = c._check()
      schedule(c)
      history.appendleft((time.time(), r, out))<|MERGE_RESOLUTION|>--- conflicted
+++ resolved
@@ -1,23 +1,13 @@
 from subprocess import check_output, CalledProcessError
 from threading import Thread, Lock, Timer
-<<<<<<< HEAD
-from queue import Queue, PriorityQueue
+from queue import Queue, PriorityQueue, Empty
 from useful.log import Log, logfilter
-=======
-from queue import Queue, PriorityQueue, Empty
-from useful.log import Log, set_global_level
->>>>>>> bd09f2ff
 from collections import deque
 import shlex
 import time
 
-<<<<<<< HEAD
-__version__ = 1.4
+__version__ = 1.9
 logfilter.default = True
-=======
-__version__ = 1.7
-set_global_level("info")
->>>>>>> bd09f2ff
 OK = True
 ERR = False
 
@@ -38,7 +28,6 @@
 
 assert not hasattr(Timer, "canceled"),  \
     "Do not want to override attribute, pick another name"
-<<<<<<< HEAD
 assert not hasattr(Timer, "interval"),  \
     "Do not want to override attribute, pick another name"
 
@@ -46,10 +35,6 @@
 class MyTimer(Timer):
   """ A timer with the following enhancements:
       1. It keeps interval in .interval
-=======
-class MyTimer(Timer):
-  """ Advanced timer. It support the following enhancements:
->>>>>>> bd09f2ff
       2. .join() raises TimerCanceled if timer was canceled
   """
   def __init__(self, t, f=lambda: True, **kwargs):
@@ -71,40 +56,22 @@
   last_checked = None
   last_status = None, "<no checks were performed yet>"
 
-<<<<<<< HEAD
-  def __init__(self, interval=60, name="<no name>", descr=None):
+  def __init__(self, interval=60, name="<no name>", descr=None, histlen=10):
     global all_checks
     all_checks.append(self)
     self.interval = interval
     self.name = name
     self.descr = descr
-    self.statuses = deque(maxlen=10)
-=======
-  def __init__(self, interval=60, name="<no name>", descr=None, history=6):
-    self.interval = interval
-    self.name = name
-    self.descr = descr
-    self.statuses = deque(maxlen=history)
->>>>>>> bd09f2ff
+    self.statuses = deque(maxlen=histlen)
     self.log = Log("checker %s" % self.__class__.__name__)
 
   def _check(self):
     if self.last_checked:
-<<<<<<< HEAD
       delta = time.time() - self.last_checked
       if delta > (self.interval + 1):  # tolerate one second delay
         self.log.critical("behind schedule for %ss" % delta)
     self.last_status  =  self.check()
     self.last_checked = time.time()
-=======
-      delay = time.time() - self.last_checked - self.interval
-      if delay > 0.5:
-        self.log.critical("we are %.2fs behind the schedule (interval=%.2fs)" % (delay, self.interval))
-    try:
-      self.last_status  =  self.check()
-    except Exception as err:
-      self.last_status = ERR, err
->>>>>>> bd09f2ff
     self.statuses += [self.last_status]
     self.last_checked = time.time()
     return self.last_status
@@ -123,13 +90,7 @@
     return next_check
 
   def __lt__(self, other):
-<<<<<<< HEAD
-    """ Dummy function to make instances orderable and comparable. Used by PriorityQueue. """
-=======
-    """ This is for PriorityQueue that requires added elements
-        to support ordering
-    """
->>>>>>> bd09f2ff
+    """ This is for PriorityQueue that requires added elements to support ordering. """
     return True
 
 
@@ -139,12 +100,8 @@
     self.cmd = cmd
 
   def check(self):
-    st, out = run_cmd(self.cmd)
-<<<<<<< HEAD
-    return st, out if out else "(no output)"
-=======
-    return st, (out if out else "<no output>")
->>>>>>> bd09f2ff
+    status, output = run_cmd(self.cmd)
+    return status, (output if output else "<no output>")
 
   def __repr__(self):
     return '%s("%s")' % (self.__class__.__name__, self.cmd)
@@ -154,17 +111,10 @@
   """ Schedules and executes tasks using threaded workers. """
   def __init__(self, workers=5, histlen=10000):
     super().__init__(daemon=True)
-<<<<<<< HEAD
     self.pending = PriorityQueue()
     self.ready = Queue()      # fired checks to be executed
     self.lock = Lock()        # lock queue manipulations
     self.timer = MyTimer(0)   # timer placeholder for .schedule() so it can call self.timer.cancel() during the first call
-=======
-    self.qlock = Lock()      # freeze scheduling of pending tasks
-    self.queue  = PriorityQueue()
-    self.outq = Queue()      # fired checks to be executed
-    self.timer = MyTimer(0)  # timer placeholder for .schedule() so it can call self.timer.cancel() during the first time
->>>>>>> bd09f2ff
     self.log = Log("scheduler")
     self.history = deque(maxlen=histlen)  # keep track of the history
     for i in range(workers):
@@ -190,8 +140,8 @@
     with self.qlock:
       self.timer.cancel()  # trigger timeline recalculate
 
+  # TODO: negative time?
   def schedule(self, checker):
-<<<<<<< HEAD
     t = checker.get_next_check()
     with self.lock:
       self.pending.put((t, checker))
@@ -203,43 +153,17 @@
       with self.lock:
         now = time.time()
         self.timer = MyTimer(t-now)
-      try:
-=======
-    time = checker.get_next_check()
-    self.queue.put((time, checker))
-    self.recalculate()
-
-  def run(self):
-    while True:
-      with self.qlock:
-        t,c = self.queue.get()
-        if c == None:  # flush() was called
-          self._flush()
-          continue
-
-        delta = t - time.time()
-        self.timer = MyTimer(delta)
->>>>>>> bd09f2ff
         self.timer.start()
-
       try:
         self.log.debug("sleeping for %.2f" % delta)
         self.timer.join()
+        self.ready.put(c)
       except TimerCanceled:
-<<<<<<< HEAD
         self.log.debug("new item scheduled, restarting scheduler (this is normal)")
         with self.lock:
           print(t,c)
           self.pending.put((t, c))
         continue
-      self.ready.put(c)
-=======
-        self.log.debug("timer aborted, recalculating timeouts")
-        self.queue.put((t,c))  # put back pending task
-        continue  # restart loop
-
-      self.outq.put(c)
->>>>>>> bd09f2ff
 
 
 class Worker(Thread):
